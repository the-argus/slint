--- conflicted
+++ resolved
@@ -21,13 +21,8 @@
 }
 
 #[repr(C)]
-<<<<<<< HEAD
-pub struct MutStringView {
-    data: *mut u8,
-=======
 pub struct StringView {
     data: *const u8,
->>>>>>> ae40bb59
     size: usize,
 }
 
@@ -104,11 +99,7 @@
     #[cfg(not(feature = "std"))]
     duration_since_start: unsafe extern "C" fn(PlatformUserData) -> u64,
     set_clipboard_text: unsafe extern "C" fn(PlatformUserData, *const u8, usize, _clipboard: u8),
-<<<<<<< HEAD
-    clipboard_text: unsafe extern "C" fn(PlatformUserData, _clipboard: u8) -> MutStringView,
-=======
     clipboard_text: unsafe extern "C" fn(PlatformUserData, _clipboard: u8) -> StringView,
->>>>>>> ae40bb59
     run_event_loop: unsafe extern "C" fn(PlatformUserData),
     quit_event_loop: unsafe extern "C" fn(PlatformUserData),
     invoke_from_event_loop: unsafe extern "C" fn(PlatformUserData, PlatformTaskOpaque),
@@ -157,19 +148,6 @@
     }
 
     fn clipboard_text(&self, _clipboard: Clipboard) -> Option<String> {
-<<<<<<< HEAD
-        let opt_cstr = unsafe { (self.clipboard_text)(self.user_data, _clipboard as u8) };
-
-        if opt_cstr.data.is_null() {
-            return None;
-        }
-
-        let mut repr_string: String = String::with_capacity(opt_cstr.size).into();
-        for idx in opt_cstr.size - 1..0 {
-            repr_string.push(unsafe { *(opt_cstr.data as *mut char).add(idx) });
-        }
-        repr_string.into()
-=======
         let opt_str = unsafe { (self.clipboard_text)(self.user_data, _clipboard as u8) };
 
         if opt_str.data.is_null() {
@@ -185,7 +163,6 @@
         } else {
             String::from(str.unwrap()).into()
         }
->>>>>>> ae40bb59
     }
 }
 
@@ -225,11 +202,7 @@
     window_factory: unsafe extern "C" fn(PlatformUserData, *mut WindowAdapterRcOpaque),
     #[allow(unused)] duration_since_start: unsafe extern "C" fn(PlatformUserData) -> u64,
     set_clipboard_text: unsafe extern "C" fn(PlatformUserData, *const u8, usize, _clipboard: u8),
-<<<<<<< HEAD
-    clipboard_text: unsafe extern "C" fn(PlatformUserData, _clipboard: u8) -> MutStringView,
-=======
     clipboard_text: unsafe extern "C" fn(PlatformUserData, _clipboard: u8) -> StringView,
->>>>>>> ae40bb59
     run_event_loop: unsafe extern "C" fn(PlatformUserData),
     quit_event_loop: unsafe extern "C" fn(PlatformUserData),
     invoke_from_event_loop: unsafe extern "C" fn(PlatformUserData, PlatformTaskOpaque),
