--- conflicted
+++ resolved
@@ -13,13 +13,8 @@
 use i_slint_core::platform::{Clipboard, Platform, PlatformError};
 use i_slint_core::renderer::Renderer;
 use i_slint_core::window::ffi::WindowAdapterRcOpaque;
-<<<<<<< HEAD
-use i_slint_core::window::WindowAdapter;
-use i_slint_renderer_skia::vulkan_surface::VulkanSurface;
-=======
 use i_slint_core::window::{WindowAdapter, WindowProperties};
 use i_slint_core::SharedString;
->>>>>>> 80b2ac13
 
 type WindowAdapterUserData = *mut c_void;
 
@@ -527,7 +522,6 @@
     }
 
     type SkiaRendererOpaque = *const c_void;
-    type SkiaRenderer = i_slint_renderer_skia::SkiaRenderer;
 
     #[no_mangle]
     pub unsafe extern "C" fn slint_skia_renderer_new(
