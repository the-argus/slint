--- conflicted
+++ resolved
@@ -10,19 +10,11 @@
 use vulkano::device::{Device, DeviceCreateInfo, DeviceExtensions, QueueCreateInfo, QueueFlags};
 use vulkano::format::Format;
 use vulkano::image::view::ImageView;
-<<<<<<< HEAD
-use vulkano::image::AttachmentImage;
-use vulkano::image::{ImageAccess, ImageViewAbstract};
-use vulkano::instance::{Instance, InstanceCreateInfo, InstanceExtensions};
-use vulkano::memory::allocator::StandardMemoryAllocator;
-use vulkano::{Handle, VulkanLibrary, VulkanObject};
-=======
 use vulkano::image::{Image, ImageUsage};
 use vulkano::instance::{Instance, InstanceCreateFlags, InstanceCreateInfo, InstanceExtensions};
 use vulkano::swapchain::{Surface, Swapchain, SwapchainCreateInfo, SwapchainPresentInfo};
 use vulkano::sync::GpuFuture;
 use vulkano::{sync, Handle, Validated, VulkanError, VulkanLibrary, VulkanObject};
->>>>>>> 80b2ac13
 
 // must be nonzero
 const FRAMES_IN_FLIGHT: u8 = 3;
@@ -31,15 +23,6 @@
 pub struct VulkanSurface {
     resize_event: Cell<Option<PhysicalWindowSize>>,
     gr_context: RefCell<skia_safe::gpu::DirectContext>,
-<<<<<<< HEAD
-    // must be vulkano::format::Format::B8G8R8A8_UNORM
-    images: RefCell<Vec<Arc<AttachmentImage>>>,
-    image_views: RefCell<Vec<Arc<ImageView<AttachmentImage>>>>,
-    instance_handle: ash::vk::Instance,
-    device_handle: ash::vk::PhysicalDevice,
-    frame_index: RefCell<Option<usize>>,
-    memory_allocator: RefCell<StandardMemoryAllocator>,
-=======
     recreate_swapchain: Cell<bool>,
     device: Arc<Device>,
     previous_frame_end: RefCell<Option<Box<dyn GpuFuture>>>,
@@ -47,7 +30,6 @@
     swapchain: RefCell<Arc<Swapchain>>,
     swapchain_images: RefCell<Vec<Arc<Image>>>,
     swapchain_image_views: RefCell<Vec<Arc<ImageView>>>,
->>>>>>> 80b2ac13
 }
 
 impl VulkanSurface {
@@ -260,14 +242,9 @@
 
     fn render(
         &self,
-<<<<<<< HEAD
-        _size: PhysicalWindowSize,
-        callback: &dyn Fn(&mut skia_safe::Canvas, &mut skia_safe::gpu::DirectContext),
-=======
         size: PhysicalWindowSize,
         callback: &dyn Fn(&skia_safe::Canvas, Option<&mut skia_safe::gpu::DirectContext>),
         pre_present_callback: &RefCell<Option<Box<dyn FnMut()>>>,
->>>>>>> 80b2ac13
     ) -> Result<(), i_slint_core::platform::PlatformError> {
         let gr_context = &mut self.gr_context.borrow_mut();
 
@@ -295,10 +272,7 @@
             *self.image_views.borrow_mut() = new_image_views;
         }
 
-<<<<<<< HEAD
         let images = self.images.borrow();
-=======
-        let swapchain = self.swapchain.borrow().clone();
 
         let (image_index, suboptimal, acquire_future) =
             match vulkano::swapchain::acquire_next_image(swapchain.clone(), None)
@@ -311,10 +285,9 @@
                 }
                 Err(e) => return Err(format!("Vulkan: failed to acquire next image: {e}").into()),
             };
->>>>>>> 80b2ac13
-
-        if images.is_empty() {
-            return Ok(());
+
+        if suboptimal {
+            self.recreate_swapchain.set(true);
         }
 
         let dim = images[frame_index].dimensions();
@@ -343,16 +316,8 @@
             )
         };
 
-<<<<<<< HEAD
-        let render_target = &skia_safe::gpu::BackendRenderTarget::new_vulkan(
-            (dim.width() as _, dim.height() as _),
-            0,
-            image_info,
-        );
-=======
         let render_target =
             &skia_safe::gpu::backend_render_targets::make_vk((width, height), image_info);
->>>>>>> 80b2ac13
 
         let mut skia_surface = skia_safe::gpu::surfaces::wrap_backend_render_target(
             gr_context,
@@ -368,17 +333,11 @@
 
         drop(skia_surface);
 
-<<<<<<< HEAD
         // NOTE: evil. sync cpu, meaning wait until the GPU has finished rendering
         // to the image. to make this work for real there needs to be a way of
         // adding a fence signal to the queue submission which is hidden deep
         // in skia
         gr_context.submit(true);
-
-        let new_frame_index = (frame_index + 1) % FRAMES_IN_FLIGHT as usize;
-        *self.frame_index.borrow_mut() = Some(new_frame_index);
-=======
-        gr_context.submit(None);
 
         if let Some(pre_present_callback) = pre_present_callback.borrow_mut().as_mut() {
             pre_present_callback();
@@ -409,7 +368,6 @@
                 return Err(format!("Skia Vulkan renderer: failed to flush future: {e}").into());
             }
         }
->>>>>>> 80b2ac13
 
         Ok(())
     }
@@ -421,8 +379,6 @@
     fn as_any(&self) -> &dyn core::any::Any {
         self
     }
-<<<<<<< HEAD
-=======
 }
 
 fn create_surface(
@@ -487,5 +443,4 @@
         ) => unsafe { Surface::from_win32(instance.clone(), hinstance, hwnd, None) },
         _ => unimplemented!(),
     }
->>>>>>> 80b2ac13
 }